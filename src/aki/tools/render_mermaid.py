--- conflicted
+++ resolved
@@ -27,41 +27,16 @@
         try:
             if not mermaid_code:
                 raise ValueError("Mermaid code must be provided")
-<<<<<<< HEAD
             
-=======
-
-            error_event = asyncio.Event()
-            error_msg = [None]
-
-            # Function to handle element updates from the renderer
-            async def on_element_update(update_data: Dict[str, Any]):
-                if "syntaxError" in update_data:
-                    error_msg[0] = update_data["syntaxError"]
-                    error_event.set()
-
->>>>>>> 92717ff0
             # Create and send Mermaid element
             element = cl.CustomElement(
                 name="MermaidRenderer",
                 props={"mermaidCode": mermaid_code},
                 display="inline",
-                on_update=on_element_update,
+                on_update=on_element_update
             )
-
+            
             await cl.Message(content="", elements=[element]).send()
-<<<<<<< HEAD
-=======
-
-            # Wait briefly for potential syntax errors from frontend (max 2 seconds)
-            try:
-                await asyncio.wait_for(error_event.wait(), timeout=2.0)
-                if error_msg[0]:
-                    return f"Error in mermaid diagram: {error_msg[0]}"
-            except asyncio.TimeoutError:
-                # No error reported within timeout
-                pass
->>>>>>> 92717ff0
 
             return "Mermaid diagram rendered successfully"
 
